--- conflicted
+++ resolved
@@ -8,10 +8,8 @@
     "distrax>=0.1.5",
     "flax>=0.9.0",
     "gymnasium[mujoco]>=1.0.0",
-<<<<<<< HEAD
     "jaxtyping>=0.2.34",
     "metaworld>=3.0",
-=======
     "jax[cuda12]>=0.4.34",
     "gymnasium-robotics",
     "jaxtyping>=0.2.34",
@@ -21,7 +19,6 @@
     "polars",
     "altair",
     "vl-convert-python",
->>>>>>> 2a0be0b0
     "numpy>=2.1.2",
     "orbax-checkpoint>=0.11.16",
     "tyro>=0.8.11",
