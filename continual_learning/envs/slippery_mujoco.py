--- conflicted
+++ resolved
@@ -319,10 +319,7 @@
         self.current_task = 0
         self.saved_envs: JittableVectorEnv | None = None
         self.reward_gain = 0.1
-<<<<<<< HEAD
-=======
         self.backend = "mjx"
->>>>>>> 89f108e7
 
     @property
     def tasks(self) -> Generator[JittableVectorEnv, None, None]:
