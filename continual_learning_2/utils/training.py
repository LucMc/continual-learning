from typing import Generator, Never, Self

import jax
import numpy as np
from flax import struct
from flax.training.train_state import TrainState as FlaxTrainState
from jaxtyping import PRNGKeyArray

from continual_learning_2.types import Rollout


class TrainState(FlaxTrainState):
    kernel_init: jax.nn.initializers.Initializer = struct.field(pytree_node=False)
    bias_init: jax.nn.initializers.Initializer = struct.field(pytree_node=False)

    def reset_layer(self, rng_key: PRNGKeyArray, layer: str) -> Self:
        layer_params = self.params["params"][layer]
        kernel, bias = layer_params["kernel"], layer_params["bias"]
        assert isinstance(kernel, jax.Array) and isinstance(bias, jax.Array)
        new_layer_kernel = self.kernel_init(rng_key, kernel.shape, kernel.dtype)
        new_layer_bias = self.bias_init(rng_key, bias.shape, bias.dtype)

        new_params = self.params
        new_params["params"][layer] = {"kernel": new_layer_kernel, "bias": new_layer_bias}

        return self.replace(params=new_params)


<<<<<<< HEAD
    # pass features to optimizer and set params with update
    # TODO: Check if optimiser is of type ResetMethod and use this if so, else normal apply grads
    def apply_gradients(self, *, grads, features=None, **kwargs):
        assert features, "Features must be provided to apply_gradients()"

        new_params, new_opt_state = self.tx.update(
            grads, self.opt_state, self.params, features=features
        )

        return self.replace(
            step=self.step + 1,
            params=new_params,
            opt_state=new_opt_state,
            **kwargs,
        )
=======
def to_minibatch_iterator(
    data: Rollout, num: int, seed: int, flatten_batch_dims: bool = True
) -> Generator[Rollout, None, Never]:
    # Flatten batch dims
    rollouts = data
    if flatten_batch_dims:
        rollouts = Rollout(
            *map(
                lambda x: x.reshape(-1, x.shape[-1]) if x is not None else None,
                data,
            )  # pyright: ignore[reportArgumentType]
        )

    rollout_size = rollouts.observations.shape[0]
    minibatch_size = rollout_size // num

    rng = np.random.default_rng(seed)
    rng_state = rng.bit_generator.state

    while True:
        for field in rollouts:
            rng.bit_generator.state = rng_state
            if field is not None:
                rng.shuffle(field, axis=0)
        rng_state = rng.bit_generator.state
        for start in range(0, rollout_size, minibatch_size):
            end = start + minibatch_size
            yield Rollout(
                *map(
                    lambda x: x[start:end] if x is not None else None,  # pyright: ignore[reportArgumentType]
                    rollouts,
                )
            )
>>>>>>> 9854b074
<|MERGE_RESOLUTION|>--- conflicted
+++ resolved
@@ -26,9 +26,7 @@
         return self.replace(params=new_params)
 
 
-<<<<<<< HEAD
-    # pass features to optimizer and set params with update
-    # TODO: Check if optimiser is of type ResetMethod and use this if so, else normal apply grads
+    # Pass features to optimizer and set params with update
     def apply_gradients(self, *, grads, features=None, **kwargs):
         assert features, "Features must be provided to apply_gradients()"
 
@@ -42,7 +40,8 @@
             opt_state=new_opt_state,
             **kwargs,
         )
-=======
+
+
 def to_minibatch_iterator(
     data: Rollout, num: int, seed: int, flatten_batch_dims: bool = True
 ) -> Generator[Rollout, None, Never]:
@@ -75,5 +74,4 @@
                     lambda x: x[start:end] if x is not None else None,  # pyright: ignore[reportArgumentType]
                     rollouts,
                 )
-            )
->>>>>>> 9854b074
+            )